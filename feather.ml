--- conflicted
+++ resolved
@@ -96,7 +96,6 @@
       ~stderr_writer:(Unix.dup stderr_writer) ~background:true ~cwd ~env;
     b ~stdin_reader:pipe_reader ~stdout_writer ~stderr_writer ~background ~cwd
       ~env
-<<<<<<< HEAD
 
 let and_ a b ~stdin_reader ~stdout_writer ~stderr_writer ~background ~cwd ~env =
   a ~stdin_reader ~stdout_writer:(Unix.dup stdout_writer)
@@ -121,8 +120,6 @@
   a ~stdin_reader ~stdout_writer:(Unix.dup stdout_writer)
     ~stderr_writer:(Unix.dup stderr_writer) ~background ~cwd ~env;
   b ~stdin_reader ~stdout_writer ~stderr_writer ~background ~cwd ~env
-=======
->>>>>>> e751b46c
 
 let collect_gen ?cwd ?env cmd =
   let stdout_reader, stdout_writer = Unix.pipe () in
